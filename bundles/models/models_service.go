package models

import (
	"context"
	"encoding/json"
	"fmt"
	"github.com/bradfitz/gomemcache/memcache"
	"github.com/gazebo-web/fuel-server/bundles/category"
	res "github.com/gazebo-web/fuel-server/bundles/common_resources"
	"github.com/gazebo-web/fuel-server/bundles/generics"
	"github.com/gazebo-web/fuel-server/bundles/license"
	"github.com/gazebo-web/fuel-server/bundles/users"
	"github.com/gazebo-web/fuel-server/globals"
	"github.com/gazebo-web/fuel-server/permissions"
	"github.com/gazebo-web/fuel-server/proto"
	"github.com/gazebo-web/fuel-server/vcs"
	"github.com/gazebo-web/gz-go/v7"
	"github.com/gazebo-web/gz-go/v7/storage"
	"github.com/jinzhu/gorm"
	"google.golang.org/protobuf/proto"
	"net/url"
	"os"
	"strings"
	"time"
)

// Service is the main struct exported by this Models Service.
// It was meant as a way to structure code and help future extensions.
type Service struct {
	Storage storage.Storage
}

// GetModel returns a model by its name and owner's name.
func (ms *Service) GetModel(tx *gorm.DB, owner, name string,
	user *users.User) (*Model, *gz.ErrMsg) {

	// Get the model
	model, err := GetModelByName(tx, name, owner)
	if err != nil {
		em := gz.NewErrorMessageWithArgs(gz.ErrorNameNotFound, err, []string{name})
		return nil, em
	}

	// make sure the user has the correct permissions
	if ok, em := users.CheckPermissions(tx, *model.UUID, user, *model.Private, permissions.Read); !ok {
		return nil, em
	}

	return model, nil
}

// GetModelProto returns a model proto struct, given a model name and owner.
// The user argument is the user requesting the operation.
func (ms *Service) GetModelProto(ctx context.Context, tx *gorm.DB, owner,
	name string, user *users.User) (*fuel.Model, *gz.ErrMsg) {

	model, em := ms.GetModel(tx, owner, name, user)
	if em != nil {
		return nil, em
	}

	// get model latest version number
	latestVersion, err := res.GetLatestVersion(ctx, model)
	if err != nil {
		return nil, gz.NewErrorMessageWithBase(gz.ErrorUnexpected, err)
	}

	// Load the metadata
	tx.Model(&model).Related(&model.Metadata)

	fuelModel := ms.ModelToProto(model)
	fuelModel.Version = proto.Int64(int64(latestVersion))

	if user != nil {
		if ml, _ := ms.getModelLike(tx, model, user); ml != nil {
			fuelModel.IsLiked = proto.Bool(true)
		}
	}

	return fuelModel, nil
}

// ModelList returns a paginated list of models.
// If the likedBy argument is set, it will return the list of models liked by a user.
// This function returns a list of fuel.Model that can then be mashalled into json or protobuf.
// TODO: find a way to MERGE this with the one from Worlds service.
func (ms *Service) ModelList(p *gz.PaginationRequest, tx *gorm.DB, owner *string,
	order, search string, likedBy *users.User, user *users.User, categories *category.Categories) (*fuel.Models, *gz.PaginationResult, *gz.ErrMsg) {

<<<<<<< HEAD
	// Get a boolean that indicates if this a basic GET /models query.
	// In this case, we can ideally use the memdory cache to reduce the
	// DB burden.
	basicQuery := owner == nil && order == "" && search == "" && likedBy == nil && p != nil && (p.PageRequested == false || (p.PageRequested && p.PerPage == 20))
=======
	// Get a boolean that indicates if this a basic `GET /models` or `GET /models?page=N` query.
	// In this case, we can ideally use the memdory cache to reduce the
	// DB burden.
	// Note: the PerPage default value is 20.
	basicQuery := owner == nil && order == "" && search == "" && likedBy == nil && p != nil && (!p.PageRequested || (p.PageRequested && p.PerPage == 20)) && tx.Value == nil
>>>>>>> ff7c0217

	paginationCacheKey := "models_list_pagination"
	modelsCacheKey := "models_list_models"
	if p != nil && p.PageRequested && p.PerPage == 20 {
		paginationCacheKey = fmt.Sprintf("%s%d", paginationCacheKey, p.Page)
		modelsCacheKey += fmt.Sprintf("%s%d", modelsCacheKey, p.Page)
	}

	// Try to get the memory cached results if it's a basic query.
	if basicQuery {
		paginationItem, errPagination := globals.QueryCache.Get(paginationCacheKey)
		modelsItem, errModels := globals.QueryCache.Get(modelsCacheKey)

		// If no errors, then unmarshal the bytes to the structs.
		// Otherwise the normal query will be performed
		if errPagination == nil && errModels == nil {
			paginationResult := &gz.PaginationResult{}
			modelsResult := &fuel.Models{}

			errPagination = json.Unmarshal(paginationItem.Value, paginationResult)
			errModels = proto.Unmarshal(modelsItem.Value, modelsResult)

			// If no errors, then return the result. Otherwise do the normal
			// query.
			if errPagination == nil && errModels == nil {
				return modelsResult, paginationResult, nil
			}
		}
	}

	var modelList Models
	// Create query
	q := QueryForModels(tx)
	var categoryIds []uint
	if categories != nil && len(*categories) > 0 {
		for _, c := range *categories {
			categoryIds = append(categoryIds, c.ID)
		}
		subquery := tx.Table("model_categories").Select("DISTINCT(model_id)").Where("category_id IN (?)", categoryIds).QueryExpr()
		q = q.Where("id IN (?)", subquery)
	}

	var cat category.Category
	if categories != nil {
		for _, cat = range *categories {
			q = q.Joins("JOIN model_categories ON models.id = model_categories.model_id").Where("category_id = ?", &cat.ID)
		}
	}

	// Override default Order BY, unless the user explicitly requested ASC order
	if !(order != "" && strings.ToLower(order) == "asc") {
		// Important: you need to reassign 'q' to keep the updated query
		q = q.Order("created_at desc, id", true)
	}

	// Check if we should return the list of liked models instead.
	if likedBy != nil {
		q = q.Joins("JOIN model_likes ON models.id = model_likes.model_id").Where("user_id = ?", &likedBy.ID)
	} else {

		// filter resources based on privacy setting
		q = res.QueryForResourceVisibility(tx, q, owner, user)

		// If a search criteria was defined, then also apply a fulltext search on "models + tags"
		if search != "" {
			// Trim leading and trailing whitespaces
			searchStr := strings.TrimSpace(search)
			if len(searchStr) > 0 {
				// Note: this is a fulltext search IN NATURAL LANGUAGE MODE.
				// See https://dev.mysql.com/doc/refman/5.7/en/fulltext-search.html for other
				// modes, eg BOOLEAN and WITH QUERY EXPANSION modes.

				// Probably this can be improved a lot. But to avoid fighting against making GORM with complex
				// queries work we are going to first execute a raw query to get the matching model IDs, and
				// then ask GORM to retrieve those models.
				sq := "(SELECT model_id FROM (SELECT * FROM tags WHERE MATCH (name) AGAINST (?)) AS a " +
					"INNER JOIN model_tags ON tag_id = id) UNION " +
					"(SELECT id FROM models WHERE MATCH (name, description) AGAINST (?));"
				var ids []int
				if err := tx.Raw(sq, searchStr, searchStr).Pluck("model_id", &ids).Error; err != nil {
					em := gz.NewErrorMessageWithBase(gz.ErrorNoDatabase, err)
					return nil, nil, em
				}
				// Now that we got the IDs , use them in the main query
				q = q.Where("id IN (?)", ids)
			}
		}
	}

	// Use pagination
	paginationResult, err := gz.PaginateQuery(q, &modelList, *p)
	if err != nil {
		em := gz.NewErrorMessageWithBase(gz.ErrorInvalidPaginationRequest, err)
		return nil, nil, em
	}
	if !paginationResult.PageFound {
		em := gz.NewErrorMessage(gz.ErrorPaginationPageNotFound)
		return nil, nil, em
	}

	var modelsProto fuel.Models
	// Encode models into a protobuf message
	for _, model := range modelList {
		fuelModel := ms.ModelToProto(&model)
		modelsProto.Models = append(modelsProto.Models, fuelModel)
	}
	paginationBytes, _ := json.Marshal(paginationResult)
	modelsBytes, _ := proto.Marshal(&modelsProto)

	// Cache the result if it's a basic query.
	if basicQuery {
<<<<<<< HEAD
=======
		paginationBytes, _ := json.Marshal(paginationResult)
		modelsBytes, _ := proto.Marshal(&modelsProto)

>>>>>>> ff7c0217
		ctx := context.Background()
		if err := globals.QueryCache.Set(&memcache.Item{Key: paginationCacheKey, Value: paginationBytes}); err != nil {
			gz.LoggerFromContext(ctx).Error("Error caching model pagination result", err)
		}
		if err := globals.QueryCache.Set(&memcache.Item{Key: modelsCacheKey, Value: modelsBytes}); err != nil {
			gz.LoggerFromContext(ctx).Error("Error caching model list result", err)
		}
	}
	return &modelsProto, paginationResult, nil
}

// RemoveModel removes a model. The user argument is the requesting user. It
// is used to check if the user can perform the operation.
func (ms *Service) RemoveModel(ctx context.Context, tx *gorm.DB, owner, modelName string,
	user *users.User) *gz.ErrMsg {

	model, em := ms.GetModel(tx, owner, modelName, user)
	if em != nil {
		return em
	}

	// make sure the user requesting removal has the correct permissions
	ok, err := globals.Permissions.IsAuthorized(*user.Username, *model.UUID, permissions.Write)
	if !ok {
		return err
	}

	// remove resource from permission db
	ok, err = globals.Permissions.RemoveResource(*model.UUID)
	if !ok {
		return err
	}

	// Remove the model from ElasticSearch
	ElasticSearchRemoveModel(ctx, model)
<<<<<<< HEAD
  globals.QueryCache.DeleteAll()
=======
	if err := globals.QueryCache.DeleteAll(); err != nil {
		gz.LoggerFromContext(ctx).Error("Failed to clear the memory cache.")
	}
>>>>>>> ff7c0217

	return res.Remove(tx, model, *user.Username)
}

// ModelToProto creates a new 'fuel.Model' from the given model.
// NOTE: returned "thumbnail urls" are pointing to the "tip" version.
func (ms *Service) ModelToProto(model *Model) *fuel.Model {
	fuelModel := fuel.Model{
		// Note: time.RFC3339 is the format expected by Go's JSON unmarshal
		CreatedAt:  proto.String(model.CreatedAt.UTC().Format(time.RFC3339)),
		UpdatedAt:  proto.String(model.UpdatedAt.UTC().Format(time.RFC3339)),
		Name:       proto.String(*model.Name),
		Owner:      proto.String(*model.Owner),
		Likes:      proto.Int64(int64(model.Likes)),
		Downloads:  proto.Int64(int64(model.Downloads)),
		Filesize:   proto.Int64(int64(model.Filesize)),
		Permission: proto.Int64(int64(model.Permission)),
		LicenseId:  proto.Uint64(uint64(model.LicenseID)),
	}

	// Optional fields
	if model.UploadDate != nil {
		fuelModel.UploadDate =
			proto.String(model.UploadDate.UTC().Format(time.RFC3339))
	}
	if model.DeletedAt != nil {
		fuelModel.DeletedAt =
			proto.String(model.DeletedAt.UTC().Format(time.RFC3339))
	}
	if model.ModifyDate != nil {
		fuelModel.ModifyDate =
			proto.String(model.ModifyDate.UTC().Format(time.RFC3339))
	}
	if model.Description != nil {
		fuelModel.Description = proto.String(*model.Description)
	}
	if model.URLName != nil {
		fuelModel.UrlName = proto.String(*model.URLName)
	}
	if model.License.Name != nil {
		fuelModel.LicenseName = proto.String(*model.License.Name)
	}
	if model.License.ContentURL != nil {
		fuelModel.LicenseUrl = proto.String(*model.License.ContentURL)
	}
	if model.License.ImageURL != nil {
		fuelModel.LicenseImage = proto.String(*model.License.ImageURL)
	}
	if model.Private != nil {
		fuelModel.Private = proto.Bool(*model.Private)
	}

	if len(model.Tags) > 0 {
		tags := []string{}
		for _, tag := range model.Tags {
			tags = append(tags, *tag.Name)
		}
		fuelModel.Tags = tags
	}

	if model.Categories != nil && len(model.Categories) > 0 {
		categories := []string{}
		for _, category := range model.Categories {
			categories = append(categories, *category.Name)
		}
		fuelModel.Categories = categories
	}

	// Append metadata, if it exists
	if len(model.Metadata) > 0 {
		var metadata []*fuel.Metadatum

		// Convert DB representation to proto
		for _, datum := range model.Metadata {
			fuelDatum := fuel.Metadatum{
				Key:   proto.String(*datum.Key),
				Value: proto.String(*datum.Value),
			}
			metadata = append(metadata, &fuelDatum)
		}
		fuelModel.Metadata = metadata
	}

	// Squash first thumbnail url into model.
	if tbnPaths, err := res.GetThumbnails(model); err == nil {
		url := fmt.Sprintf("/%s/models/%s/tip/files/%s", *model.Owner,
			url.PathEscape(*model.Name), tbnPaths[0])
		fuelModel.ThumbnailUrl = proto.String(url)
	}

	return &fuelModel
}

// ModelFileTree gets the model's FileTree
func (ms *Service) ModelFileTree(ctx context.Context, tx *gorm.DB, owner, modelName,
	version string, user *users.User) (*fuel.FileTree, *gz.ErrMsg) {

	model, em := ms.GetModel(tx, owner, modelName, user)
	if em != nil {
		return nil, em
	}

	return res.FileTree(ctx, model, version)
}

// getModelLike returns a model like.
func (ms *Service) getModelLike(tx *gorm.DB, model *Model, user *users.User) (*ModelLike, *gz.ErrMsg) {
	var modelLike ModelLike
	if err := tx.Where("user_id = ? AND model_id = ?", user.ID, model.ID).First(&modelLike).Error; err != nil {
		return nil, gz.NewErrorMessageWithBase(gz.ErrorIDNotFound, err)
	}
	return &modelLike, nil
}

// CreateModelLike creates a ModelLike.
// Returns the created modelLike, or a gz.errMsg.
func (ms *Service) CreateModelLike(tx *gorm.DB, owner, modelName string, user *users.User) (*ModelLike, *gz.ErrMsg) {
	if user == nil {
		return nil, gz.NewErrorMessage(gz.ErrorAuthNoUser)
	}

	model, em := ms.GetModel(tx, owner, modelName, user)
	if em != nil {
		return nil, em
	}

	// Register the like.
	modelLike := ModelLike{UserID: &user.ID, ModelID: &model.ID}
	if err := tx.Create(&modelLike).Error; err != nil {
		return nil, gz.NewErrorMessageWithBase(gz.ErrorDbSave, err)
	}
	// Update the number of likes of the model.
	errorMsg := ms.increaseLikeCounter(tx, model, 1)
	if errorMsg != nil {
		return nil, errorMsg
	}
	return &modelLike, nil
}

// CreateModelReport creates a ModelReport
func (ms *Service) CreateModelReport(tx *gorm.DB, owner, modelName, reason string) (*ModelReport, *gz.ErrMsg) {
	model, err := GetModelByName(tx, modelName, owner)

	if err != nil {
		return nil, gz.NewErrorMessageWithBase(gz.ErrorNameNotFound, err)
	}

	modelReport := ModelReport{
		Report: generics.Report{
			Reason: &reason,
		},
		ModelID: &model.ID,
	}

	if err = tx.Create(&modelReport).Error; err != nil {
		return nil, gz.NewErrorMessageWithBase(gz.ErrorDbSave, err)
	}

	return &modelReport, nil
}

// RemoveModelLike removes a ModelLike.
// Returns the removed modelLike or a gz.errMsg.
func (ms *Service) RemoveModelLike(tx *gorm.DB, owner, modelName string, user *users.User) (*ModelLike, *gz.ErrMsg) {
	if user == nil {
		return nil, gz.NewErrorMessage(gz.ErrorAuthNoUser)
	}

	model, em := ms.GetModel(tx, owner, modelName, user)
	if em != nil {
		return nil, em
	}

	// Unlike the model.
	var modelLike ModelLike
	q := tx.Where("user_id = ? AND model_id = ?", &user.ID, &model.ID).Delete(&modelLike)
	if q.Error != nil {
		return nil, gz.NewErrorMessageWithBase(gz.ErrorDbDelete, q.Error)
	}

	// Decrease the number of likes of the model if there was an existing like
	if q.RowsAffected > 0 {
		errorMsg := ms.decreaseLikeCounter(tx, model, uint(q.RowsAffected))
		if errorMsg != nil {
			return nil, errorMsg
		}
	}

	return &modelLike, nil
}

// applyExpression updates a model using SQL expression that can perform operations on referred values.
func (ms *Service) applyExpression(tx *gorm.DB, model *Model, field string, expr *gorm.SqlExpr) *gz.ErrMsg {
	if err := tx.Model(model).Update(field, expr).Error; err != nil {
		return gz.NewErrorMessageWithBase(gz.ErrorDbSave, err)
	}
	return nil
}

// ComputeAllCounters is an initialization function that iterates
// all models and updates their likes and downloads counter, based on the number
// of records in corresponding tables model_likes and model_downloads.
func (ms *Service) ComputeAllCounters(tx *gorm.DB) *gz.ErrMsg {
	var modelList Models
	if err := tx.Model(&Model{}).Unscoped().Find(&modelList).Error; err != nil {
		return gz.NewErrorMessageWithBase(gz.ErrorNoDatabase, err)
	}
	for _, model := range modelList {
		if _, em := ms.computeLikeCounter(tx, &model); em != nil {
			return em
		}
		if _, em := ms.computeDownloadCounter(tx, &model); em != nil {
			return em
		}
	}
	return nil
}

// computeLikeCounter counts the number of likes and updates the model accordingly.
// This query is VERY EXPENSIVE. Only use to set the state if it doesn't exist.
// For all other purposes, the use of increase/decreaseLikeCounter is recommended.
func (ms *Service) computeLikeCounter(tx *gorm.DB, model *Model) (int, *gz.ErrMsg) {
	var counter int
	// Count the number of likes of the model.
	if err := tx.Model(&ModelLike{}).Where("model_id = ?", model.ID).Count(&counter).Error; err != nil {
		// Note: This is not currently covered by the tests.
		return 0, gz.NewErrorMessageWithBase(gz.ErrorDbSave, err)
	}
	// Update the number of likes of the model.
	if err := tx.Model(model).Update("likes", counter).Error; err != nil {
		// Note: This is not currently covered by the tests.
		return 0, gz.NewErrorMessageWithBase(gz.ErrorDbSave, err)
	}
	return counter, nil
}

// increaseLikeCounter increases the current like count of a model.
func (ms *Service) increaseLikeCounter(tx *gorm.DB, model *Model, delta uint) *gz.ErrMsg {
	return ms.applyExpression(tx, model, "likes", gorm.Expr("likes + ?", delta))
}

// decreaseLikeCounter decreases the current like count of a model.
func (ms *Service) decreaseLikeCounter(tx *gorm.DB, model *Model, delta uint) *gz.ErrMsg {
	return ms.applyExpression(tx, model, "likes", gorm.Expr("likes - ?", delta))
}

// computeDownloadCounter counts the number of downloads and updates the model accordingly.
// This query is VERY EXPENSIVE. Only use to set the state if it doesn't exist.
// For all other purposes, the use of increaseDownloadCounter is recommended.
func (ms *Service) computeDownloadCounter(tx *gorm.DB, model *Model) (int, *gz.ErrMsg) {
	// Count the number of downloads of the model.
	var count int
	if err := tx.Model(&ModelDownload{}).Where("model_id = ?", model.ID).Count(&count).Error; err != nil {
		return 0, gz.NewErrorMessageWithBase(gz.ErrorDbSave, err)
	}
	if err := tx.Model(model).Update("Downloads", count).Error; err != nil {
		return 0, gz.NewErrorMessageWithBase(gz.ErrorDbSave, err)
	}
	return count, nil
}

// increaseDownloadCounter increases the current download count of a model by 1.
func (ms *Service) increaseDownloadCounter(tx *gorm.DB, model *Model, delta uint) *gz.ErrMsg {
	return ms.applyExpression(tx, model, "downloads", gorm.Expr("downloads + ?", delta))
}

// GetFile returns the contents (bytes) of a model file. Model version is considered.
// Returns the file's bytes and the resolved version of the model.
func (ms *Service) GetFile(ctx context.Context, tx *gorm.DB, owner, name, path,
	version string, user *users.User) (*[]byte, int, *gz.ErrMsg) {

	model, em := ms.GetModel(tx, owner, name, user)
	if em != nil {
		return nil, -1, em
	}

	return res.GetFile(ctx, model, path, version)
}

// DownloadZip returns the path to a zip file representing a model at the given
// version.
// This method increments the downloads counter.
// Optional argument "user" represents the user (if any) requesting the operation.
// Returns the model, as well as a pointer to the zip's filepath and the
// resolved version.
func (ms *Service) DownloadZip(ctx context.Context, tx *gorm.DB, owner, modelName, version string,
	u *users.User, agent string, zipGetter res.GetZipResource) (*Model, *string, int, *gz.ErrMsg) {

	model, em := ms.GetModel(tx, owner, modelName, u)
	if em != nil {
		return nil, nil, 0, em
	}
	// increment downloads count
	modelDl := ModelDownload{ModelID: &model.ID, UserAgent: agent}
	if u != nil {
		modelDl.UserID = &u.ID
	}
	if err := tx.Create(&modelDl).Error; err != nil {
		return nil, nil, 0, gz.NewErrorMessageWithBase(gz.ErrorDbSave, err)
	}
	// Update the number of downloads of the model.
	errorMsg := ms.increaseDownloadCounter(tx, model, 1)
	if errorMsg != nil {
		return nil, nil, 0, errorMsg
	}

	_, resolvedVersion, em := res.GetRevisionFromVersion(ctx, model, version)
	if em != nil {
		return nil, nil, 0, em
	}

	// If request link is enabled, the user will perform a subsequent request to download the resource from a cloud provider.
	// Otherwise, it will expect Fuel to serve the file directly.
	link, err := zipGetter(ctx, model, models, resolvedVersion)
	if err != nil {
		return nil, nil, 0, gz.NewErrorMessageWithBase(gz.ErrorUnexpected, err)
	}

	return model, &link, resolvedVersion, nil
}

// UpdateModel updates a model. The user argument is the requesting user. It
// is used to check if the user can perform the operation.
// Fields that can be currently updated: desc, tags, and the model files.
// The filesPath argument points to a tmp folder from which to read the model's files.
// Returns the updated model
func (ms *Service) UpdateModel(ctx context.Context, tx *gorm.DB, owner,
	modelName string, desc, tagstr, filesPath *string, private *bool,
	user *users.User, metadata *ModelMetadata, categories *string) (*Model, *gz.ErrMsg) {

	model, em := ms.GetModel(tx, owner, modelName, user)
	if em != nil {
		return nil, em
	}
	// Check user permissions
	ok, err := globals.Permissions.IsAuthorized(*user.Username, *model.UUID, permissions.Write)
	if !ok {
		return nil, err
	}

	// Edit the model description, if present.
	if desc != nil {
		tx.Model(&model).Update("Description", *desc)
	}
	// Edit the model tags, if present.
	if tagstr != nil {
		tags, err := StrToTags(tx, *tagstr)
		if err != nil {
			return nil, gz.NewErrorMessageWithBase(gz.ErrorDbSave, err)
		}
		tx.Model(&model).Association("Tags").Replace(*tags)
	}

	if categories != nil {

		sl := gz.StrToSlice(*categories)

		cats, err := category.StrSliceToCategories(tx, sl)
		if err != nil {
			return nil, gz.NewErrorMessageWithBase(gz.ErrorFormInvalidValue, err)
		}

		if cats != nil {
			length := len(*cats)

			if length > globals.MaxCategoriesPerModel {
				return nil, gz.NewErrorMessage(gz.ErrorFormInvalidValue)
			}

			if length == 0 {
				tx.Model(&model).Association("Categories").Clear()
			} else {
				tx.Model(&model).Association("Categories").Replace(cats)
			}
		}
	}

	// Update the metadata, if the data is present.
	if metadata != nil {
		// Handle the special case where the metadata consists of one Metadatum
		// element with empty Key and Value elements. This indicates that
		// the metadata should be cleared.
		if len(*metadata) == 1 && (*metadata)[0].IsEmpty() {
			tx.Model(&model).Association("Metadata").Clear()
		} else {
			tx.Model(&model).Association("Metadata").Replace(*metadata)
		}
	}

	// Update the modification date.
	tx.Model(&model).Update("ModifyDate", time.Now())

	// Update files, if present
	if filesPath != nil {
		// Replace ALL model files with the new ones
		repo := globals.VCSRepoFactory(ctx, *model.Location)
		if err := repo.ReplaceFiles(ctx, *filesPath, *user.Username); err != nil {
			return nil, gz.NewErrorMessageWithBase(gz.ErrorRepo, err)
		}
		// update model's zip and model's filesize
		if em := ms.updateModelZip(ctx, repo, model); em != nil {
			return nil, em
		}
		tx.Model(&model).Update("Filesize", model.Filesize)
	}

	// update model privacy if present
	if private != nil {
		// check if JWT user has permission to update the privacy setting.
		// Only Owners and Admins can do that.
		if ok, em := users.CanPerformWithRole(tx, *model.Owner, *user.Username, permissions.Admin); !ok {
			return nil, em
		}
		tx.Model(&model).Update("Private", *private)
	}

	ElasticSearchUpdateModel(ctx, tx, *model)
<<<<<<< HEAD
  globals.QueryCache.DeleteAll()
=======
	if err := globals.QueryCache.DeleteAll(); err != nil {
		gz.LoggerFromContext(ctx).Error("Failed to clear the memory cache.")
	}
>>>>>>> ff7c0217

	return model, nil
}

// updateModelZip creates a new zip file for the given model and also
// updates its Filesize field in DB.
func (ms *Service) updateModelZip(ctx context.Context, repo vcs.VCS, model *Model) *gz.ErrMsg {

	zSize, path, em := res.ZipResourceTip(ctx, repo, model, "models")
	if em != nil {
		return em
	}
	f, err := os.Open(path)
	if err != nil {
		return gz.NewErrorMessageWithBase(gz.ErrorUnexpected, err)
	}

	v, err := res.GetLatestVersion(ctx, model)
	if err != nil {
		return gz.NewErrorMessageWithBase(gz.ErrorUnexpected, err)
	}

	err = ms.Storage.UploadZip(ctx, res.CastResourceToStorageResource(model, uint64(v)), f)
	if err != nil {
		return gz.NewErrorMessageWithBase(gz.ErrorUnexpected, err)
	}

	model.Filesize = int(zSize)
	return nil
}

// CreateModel creates a new model.
// creator argument is the active user requesting the operation.
func (ms *Service) CreateModel(ctx context.Context, tx *gorm.DB, cm CreateModel,
	uuidStr, filesPath string, creator *users.User) (*Model, *gz.ErrMsg) {

	// Sanity check: Ensure license exists
	license, err := license.ByID(tx, cm.License)
	if err != nil {
		return nil, gz.NewErrorMessageWithArgs(gz.ErrorFormInvalidValue, err,
			[]string{"license"})
	}

	// Set categories
	var categories *category.Categories
	if len(cm.Categories) > 0 {

		sl := gz.StrToSlice(cm.Categories)
		length := len(sl)

		if length > globals.MaxCategoriesPerModel || length == 0 {
			return nil, gz.NewErrorMessage(gz.ErrorFormInvalidValue)
		}

		categories, err = category.StrSliceToCategories(tx, sl)
		if err != nil {
			return nil, gz.NewErrorMessageWithBase(gz.ErrorFormInvalidValue, err)
		}
	}

	// Set the owner
	owner := cm.Owner
	if owner == "" {
		owner = *creator.Username
	} else {
		ok, em := users.VerifyOwner(tx, owner, *creator.Username, permissions.Read)
		if !ok {
			return nil, em
		}
	}

	// Sanity check: model name should be unique for an owner
	if _, err := GetModelByName(tx, cm.Name, owner); err == nil {
		return nil, gz.NewErrorMessageWithArgs(gz.ErrorFormDuplicateModelName, nil, []string{cm.Name})
	}
	// Process the optional tags
	pTags, err := StrToTags(tx, cm.Tags)
	if err != nil {
		return nil, gz.NewErrorMessageWithBase(gz.ErrorDbSave, err)
	}

	private := false
	if cm.Private != nil {
		private = *cm.Private
	}

	// Create the Model struct
	model, err := NewModel(&uuidStr, &cm.Name, &cm.URLName, &cm.Description,
		&filesPath, &owner, creator.Username, *license, cm.Permission, *pTags,
		private, categories, cm.Metadata)

	if err != nil {
		return nil, gz.NewErrorMessageWithBase(gz.ErrorCreatingDir, err)
	}

	repo, em := res.CreateResourceRepo(ctx, &model, filesPath)
	if em != nil {
		return nil, em
	}

	// Zip the model and compute its size.
	if em := ms.updateModelZip(ctx, repo, &model); em != nil {
		return nil, em
	}

	// If everything went OK then create the model in DB.
	if err := tx.Create(&model).Error; err != nil {
		return nil, gz.NewErrorMessageWithBase(gz.ErrorDbSave, err)
	}

	// add read and write permissions
	_, err = globals.Permissions.AddPermission(owner, *model.UUID, permissions.Read)
	if err != nil {
		return nil, gz.NewErrorMessageWithBase(gz.ErrorUnexpected, err)
	}
	_, err = globals.Permissions.AddPermission(owner, *model.UUID, permissions.Write)
	if err != nil {
		return nil, gz.NewErrorMessageWithBase(gz.ErrorUnexpected, err)
	}

	ElasticSearchUpdateModel(ctx, tx, model)
<<<<<<< HEAD
  globals.QueryCache.DeleteAll()
=======
	if err := globals.QueryCache.DeleteAll(); err != nil {
		gz.LoggerFromContext(ctx).Error("Failed to clear the memory cache.")
	}

>>>>>>> ff7c0217
	return &model, nil
}

// CloneModel clones a model.
// creator argument is the active user requesting the operation.
func (ms *Service) CloneModel(ctx context.Context, tx *gorm.DB, smOwner,
	smName string, cm CloneModel, creator *users.User) (*Model, *gz.ErrMsg) {

	// Get source model (sm)
	model, em := ms.GetModel(tx, smOwner, smName, creator)
	if em != nil {
		return nil, em
	}

	// Set the owner
	owner := cm.Owner
	if owner == "" {
		owner = *creator.Username
	} else {
		ok, em := users.VerifyOwner(tx, owner, *creator.Username, permissions.Read)
		if !ok {
			return nil, em
		}
	}

	private := false
	if model.Private != nil {
		private = *model.Private
	}

	if private {
		authorized, _ := globals.Permissions.IsAuthorized(
			*creator.Username, *model.UUID, permissions.Read)
		if !authorized {
			return nil, gz.NewErrorMessage(gz.ErrorUnauthorized)
		}
	}

	// Try to use the given model name. Or find a new one
	var mName string
	if cm.Name != "" {
		mName = cm.Name
	} else {
		mName = *model.Name
	}
	modelName, err := ms.createUniqueModelName(tx, mName, owner)
	if err != nil {
		return nil, gz.NewErrorMessageWithBase(gz.ErrorCreatingDir, err)
	}

	clonePrivate := false
	if cm.Private != nil {
		clonePrivate = *cm.Private
	}

	// Load the metadata
	tx.Model(&model).Related(&model.Metadata)

	// Create the new Model (the clone) struct and folder
	clone, err := NewModelAndUUID(&modelName, model.URLName, model.Description,
		nil, &owner, creator.Username, model.License, model.Permission, model.Tags,
		clonePrivate, &model.Categories, &model.Metadata)
	if err != nil {
		return nil, gz.NewErrorMessageWithBase(gz.ErrorCreatingDir, err)
	}

	repo, em := res.CloneResourceRepo(ctx, model, &clone)
	if em != nil {
		return nil, em
	}

	// Zip the model and compute its size.
	if em := ms.updateModelZip(ctx, repo, &clone); em != nil {
		os.Remove(*clone.Location)
		return nil, em
	}

	// If everything went OK then create the  new model in DB.
	if err := tx.Create(&clone).Error; err != nil {
		os.Remove(*clone.Location)
		return nil, gz.NewErrorMessageWithBase(gz.ErrorDbSave, err)
	}

	// add read and write permissions
	_, err = globals.Permissions.AddPermission(owner, *clone.UUID, permissions.Read)
	if err != nil {
		return nil, gz.NewErrorMessageWithBase(gz.ErrorUnexpected, err)
	}
	_, err = globals.Permissions.AddPermission(owner, *clone.UUID, permissions.Write)
	if err != nil {
		return nil, gz.NewErrorMessageWithBase(gz.ErrorUnexpected, err)
	}

	return &clone, nil
}

// createUniqueModelName is an internal helper to disambiguate among model names
func (ms *Service) createUniqueModelName(tx *gorm.DB, name, owner string) (string, error) {
	// Find an unused name variation
	nameModifier := 1
	newName := name
	for {
		if _, err := GetModelByName(tx, newName, owner); err == nil {
			newName = fmt.Sprintf("%s %d", newName, nameModifier)
			nameModifier++
		} else {
			// got the right new name. Exit loop
			break
		}
	}
	return newName, nil
}<|MERGE_RESOLUTION|>--- conflicted
+++ resolved
@@ -87,18 +87,11 @@
 func (ms *Service) ModelList(p *gz.PaginationRequest, tx *gorm.DB, owner *string,
 	order, search string, likedBy *users.User, user *users.User, categories *category.Categories) (*fuel.Models, *gz.PaginationResult, *gz.ErrMsg) {
 
-<<<<<<< HEAD
-	// Get a boolean that indicates if this a basic GET /models query.
-	// In this case, we can ideally use the memdory cache to reduce the
-	// DB burden.
-	basicQuery := owner == nil && order == "" && search == "" && likedBy == nil && p != nil && (p.PageRequested == false || (p.PageRequested && p.PerPage == 20))
-=======
 	// Get a boolean that indicates if this a basic `GET /models` or `GET /models?page=N` query.
 	// In this case, we can ideally use the memdory cache to reduce the
 	// DB burden.
 	// Note: the PerPage default value is 20.
 	basicQuery := owner == nil && order == "" && search == "" && likedBy == nil && p != nil && (!p.PageRequested || (p.PageRequested && p.PerPage == 20)) && tx.Value == nil
->>>>>>> ff7c0217
 
 	paginationCacheKey := "models_list_pagination"
 	modelsCacheKey := "models_list_models"
@@ -205,17 +198,12 @@
 		fuelModel := ms.ModelToProto(&model)
 		modelsProto.Models = append(modelsProto.Models, fuelModel)
 	}
-	paginationBytes, _ := json.Marshal(paginationResult)
-	modelsBytes, _ := proto.Marshal(&modelsProto)
 
 	// Cache the result if it's a basic query.
 	if basicQuery {
-<<<<<<< HEAD
-=======
 		paginationBytes, _ := json.Marshal(paginationResult)
 		modelsBytes, _ := proto.Marshal(&modelsProto)
 
->>>>>>> ff7c0217
 		ctx := context.Background()
 		if err := globals.QueryCache.Set(&memcache.Item{Key: paginationCacheKey, Value: paginationBytes}); err != nil {
 			gz.LoggerFromContext(ctx).Error("Error caching model pagination result", err)
@@ -251,13 +239,9 @@
 
 	// Remove the model from ElasticSearch
 	ElasticSearchRemoveModel(ctx, model)
-<<<<<<< HEAD
-  globals.QueryCache.DeleteAll()
-=======
 	if err := globals.QueryCache.DeleteAll(); err != nil {
 		gz.LoggerFromContext(ctx).Error("Failed to clear the memory cache.")
 	}
->>>>>>> ff7c0217
 
 	return res.Remove(tx, model, *user.Username)
 }
@@ -675,13 +659,9 @@
 	}
 
 	ElasticSearchUpdateModel(ctx, tx, *model)
-<<<<<<< HEAD
-  globals.QueryCache.DeleteAll()
-=======
 	if err := globals.QueryCache.DeleteAll(); err != nil {
 		gz.LoggerFromContext(ctx).Error("Failed to clear the memory cache.")
 	}
->>>>>>> ff7c0217
 
 	return model, nil
 }
@@ -803,14 +783,10 @@
 	}
 
 	ElasticSearchUpdateModel(ctx, tx, model)
-<<<<<<< HEAD
-  globals.QueryCache.DeleteAll()
-=======
 	if err := globals.QueryCache.DeleteAll(); err != nil {
 		gz.LoggerFromContext(ctx).Error("Failed to clear the memory cache.")
 	}
 
->>>>>>> ff7c0217
 	return &model, nil
 }
 
