--- conflicted
+++ resolved
@@ -1,14 +1,16 @@
 package models
 
 import (
-	"gitlab.com/ignitionrobotics/web/fuelserver/bundles/category"
 	"context"
 	"fmt"
+	"gitlab.com/ignitionrobotics/web/fuelserver/bundles/category"
 	"net/url"
 	"os"
 	"strings"
 	"time"
 
+	"github.com/golang/protobuf/proto"
+	"github.com/jinzhu/gorm"
 	res "gitlab.com/ignitionrobotics/web/fuelserver/bundles/common_resources"
 	"gitlab.com/ignitionrobotics/web/fuelserver/bundles/generics"
 	"gitlab.com/ignitionrobotics/web/fuelserver/bundles/license"
@@ -18,8 +20,6 @@
 	"gitlab.com/ignitionrobotics/web/fuelserver/proto"
 	"gitlab.com/ignitionrobotics/web/fuelserver/vcs"
 	"gitlab.com/ignitionrobotics/web/ign-go"
-	"github.com/golang/protobuf/proto"
-	"github.com/jinzhu/gorm"
 )
 
 // Service is the main struct exported by this Models Service.
@@ -94,8 +94,6 @@
 		subquery := tx.Table("model_categories").Select("DISTINCT(model_id)").Where("category_id IN (?)", categoryIds).QueryExpr()
 		q = q.Where("id IN (?)", subquery)
 	}
-<<<<<<< HEAD
-=======
 
 	var cat category.Category
 	if categories != nil {
@@ -103,13 +101,13 @@
 			q = q.Joins("JOIN model_categories ON models.id = model_categories.model_id").Where("category_id = ?", &cat.ID)
 		}
 	}
->>>>>>> 79d323cc
 
 	// Override default Order BY, unless the user explicitly requested ASC order
 	if !(order != "" && strings.ToLower(order) == "asc") {
 		// Important: you need to reassign 'q' to keep the updated query
 		q = q.Order("created_at desc, id", true)
 	}
+
 	// Check if we should return the list of liked models instead.
 	if likedBy != nil {
 		q = q.Joins("JOIN model_likes ON models.id = model_likes.model_id").Where("user_id = ?", &likedBy.ID)
@@ -652,6 +650,7 @@
 	if em := ms.updateModelZip(ctx, repo, &model); em != nil {
 		return nil, em
 	}
+
 	// If everything went OK then create the model in DB.
 	if err := tx.Create(&model).Error; err != nil {
 		return nil, ign.NewErrorMessageWithBase(ign.ErrorDbSave, err)
