--- conflicted
+++ resolved
@@ -572,28 +572,18 @@
 //	link must contain the URL where to download the resource from when linkRequested is set to true or,
 //	link must contain the path to the zip file when linkRequested is set to false.
 func serveFileOrLink(w http.ResponseWriter, r *http.Request, linkRequested bool, link string, res res.Resource, version int) error {
-<<<<<<< HEAD
-=======
 	writeIgnResourceVersionHeader(w, version)
 
->>>>>>> 6ca03ac2
 	// If ?link=true, fuel will return a link to a cloud storage where the client can perform a subsequent request
 	// to download the resource. If ?link=false or if it is not included, it will serve the file directly to the client.
 	if linkRequested {
 		return serveLink(w, link)
 	}
-<<<<<<< HEAD
-	return serveFile(w, r, res, version, link)
-}
-
-func serveFile(w http.ResponseWriter, r *http.Request, res res.Resource, version int, link string) error {
-=======
 	return serveZipFile(w, r, res, version, link)
 }
 
 // serveZipFile serves a zip file located in path in the HTTP response.
 func serveZipFile(w http.ResponseWriter, r *http.Request, res res.Resource, version int, path string) error {
->>>>>>> 6ca03ac2
 	// Set zip headers
 	w.Header().Set("Content-Type", "application/zip")
 	zipFileName := fmt.Sprintf("model-%sv%d.zip", *res.GetUUID(), version)
@@ -605,17 +595,10 @@
 	return nil
 }
 
-<<<<<<< HEAD
-func serveLink(w http.ResponseWriter, link string) error {
-	// Set Content-Type
-	w.Header().Set("Content-Type", "text/plain")
-
-=======
 // serveLink writes a link to a zip file into the HTTP response.
 func serveLink(w http.ResponseWriter, link string) error {
 	// Set Content-Type
 	w.Header().Set("Content-Type", "text/plain")
->>>>>>> 6ca03ac2
 	// Return the link
 	w.WriteHeader(http.StatusOK)
 	_, err := w.Write([]byte(link))
