--- conflicted
+++ resolved
@@ -250,12 +250,7 @@
 	return validate
 }
 
-<<<<<<< HEAD
 // main runs the router and server
-=======
-// ///////////////////////////////////////////////
-// Run the router and server
->>>>>>> 042ae1d9
 func main() {
 	globals.Server.Run()
 }