module github.com/gazebo-web/fuel-server

<<<<<<< HEAD
go 1.16
=======
go 1.19
>>>>>>> bcaabe30

require (
	github.com/Selvatico/go-mocket v1.0.4
	github.com/aws/aws-sdk-go v1.44.192
	github.com/casbin/casbin/v2 v2.6.11
	github.com/casbin/gorm-adapter/v2 v2.1.0
	github.com/dgrijalva/jwt-go v3.2.0+incompatible
	github.com/elastic/go-elasticsearch/v8 v8.0.0-20200508105138-fc4f6f3c7fc3
	github.com/gazebo-web/gz-go/v7 v7.0.2-0.20230203151057-29955f8f0445
	github.com/go-playground/form v3.1.4+incompatible
	github.com/go-sql-driver/mysql v1.5.0
	github.com/gorilla/mux v1.8.0
	github.com/gosimple/slug v1.9.0
	github.com/jinzhu/gorm v1.9.16
	github.com/pkg/errors v0.9.1
	github.com/satori/go.uuid v1.2.0
	github.com/stretchr/testify v1.8.0
	google.golang.org/protobuf v1.28.0
	gopkg.in/go-playground/validator.v9 v9.31.0
	gopkg.in/src-d/go-git.v4 v4.13.1
)

require (
	github.com/Knetic/govaluate v3.0.1-0.20171022003610-9aa49832a739+incompatible // indirect
	github.com/auth0/go-jwt-middleware v0.0.0-20200507191422-d30d7b9ece63 // indirect
	github.com/codegangsta/negroni v1.0.0 // indirect
	github.com/davecgh/go-spew v1.1.1 // indirect
	github.com/denisenkom/go-mssqldb v0.0.0-20191128021309-1d7a30a10f73 // indirect
	github.com/emirpasic/gods v1.12.0 // indirect
	github.com/go-playground/locales v0.13.0 // indirect
	github.com/go-playground/universal-translator v0.17.0 // indirect
	github.com/jbenet/go-context v0.0.0-20150711004518-d14ea06fba99 // indirect
	github.com/jinzhu/inflection v1.0.0 // indirect
	github.com/jinzhu/now v1.1.1 // indirect
	github.com/jmespath/go-jmespath v0.3.0 // indirect
	github.com/jpillora/go-ogle-analytics v0.0.0-20161213085824-14b04e0594ef // indirect
	github.com/kevinburke/ssh_config v0.0.0-20190725054713-01f96b0aa0cd // indirect
	github.com/leodido/go-urn v1.2.0 // indirect
	github.com/lib/pq v1.7.0 // indirect
	github.com/mattn/go-sqlite3 v2.0.2+incompatible // indirect
	github.com/mitchellh/go-homedir v1.1.0 // indirect
	github.com/mssola/user_agent v0.5.3 // indirect
	github.com/pmezard/go-difflib v1.0.0 // indirect
	github.com/rainycape/unidecode v0.0.0-20150907023854-cb7f23ec59be // indirect
	github.com/rollbar/rollbar-go v1.2.0 // indirect
	github.com/sergi/go-diff v1.1.0 // indirect
	github.com/src-d/gcfg v1.4.0 // indirect
	github.com/urfave/negroni v1.0.0 // indirect
	github.com/xanzy/ssh-agent v0.2.1 // indirect
	golang.org/x/crypto v0.0.0-20200622213623-75b288015ac9 // indirect
	golang.org/x/net v0.0.0-20220127200216-cd36cc0744dd // indirect
	golang.org/x/sys v0.0.0-20220209214540-3681064d5158 // indirect
	gopkg.in/go-playground/assert.v1 v1.2.1 // indirect
	gopkg.in/src-d/go-billy.v4 v4.3.2 // indirect
	gopkg.in/warnings.v0 v0.1.2 // indirect
	gopkg.in/yaml.v3 v3.0.1 // indirect
)<|MERGE_RESOLUTION|>--- conflicted
+++ resolved
@@ -1,10 +1,6 @@
 module github.com/gazebo-web/fuel-server
 
-<<<<<<< HEAD
-go 1.16
-=======
 go 1.19
->>>>>>> bcaabe30
 
 require (
 	github.com/Selvatico/go-mocket v1.0.4
